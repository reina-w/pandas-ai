<<<<<<< HEAD
import json
from typing import List, Optional, Union

from ..helpers.df_info import DataFrameType
from ..helpers.logger import Logger
from ..helpers.memory import Memory
from ..prompts.base import AbstractPrompt
from ..prompts.check_if_relevant_to_conversation import (
    CheckIfRelevantToConversationPrompt,
)
from ..prompts.clarification_questions_prompt import ClarificationQuestionPrompt
from ..prompts.explain_prompt import ExplainPrompt
from ..prompts.rephase_query_prompt import RephraseQueryPrompt
from ..schemas.df_config import Config
from ..skills import Skill
from ..smart_datalake import SmartDatalake


class Agent:
    """
    Agent class to improve the conversational experience in PandasAI
    """

    _lake: SmartDatalake = None
    _logger: Optional[Logger] = None

    def __init__(
        self,
        dfs: Union[DataFrameType, List[DataFrameType]],
        config: Optional[Union[Config, dict]] = None,
        logger: Optional[Logger] = None,
        memory_size: int = 10,
    ):
        """
        Args:
            df (Union[DataFrameType, List[DataFrameType]]): DataFrame can be Pandas,
            Polars or Database connectors
            memory_size (int, optional): Conversation history to use during chat.
            Defaults to 1.
        """

        if not isinstance(dfs, list):
            dfs = [dfs]

        self._lake = SmartDatalake(dfs, config, logger, memory=Memory(memory_size))

        # set instance type in SmartDataLake
        self._lake.set_instance_type(self.__class__.__name__)

        self._logger = self._lake.logger

    def add_skills(self, *skills: Skill):
        """
        Add Skills to PandasAI
        """
        self._lake.add_skills(*skills)

    def _call_llm_with_prompt(self, prompt: AbstractPrompt):
        """
        Call LLM with prompt using error handling to retry based on config
        Args:
            prompt (AbstractPrompt): AbstractPrompt to pass to LLM's
        """
        retry_count = 0
        while retry_count < self._lake.config.max_retries:
            try:
                result: str = self._lake.llm.call(prompt)
                if prompt.validate(result):
                    return result
                else:
                    raise Exception("Response validation failed!")
            except Exception:
                if (
                    not self._lake.use_error_correction_framework
                    or retry_count >= self._lake.config.max_retries - 1
                ):
                    raise
                retry_count += 1

    def chat(self, query: str, output_type: Optional[str] = None):
        """
        Simulate a chat interaction with the assistant on Dataframe.
        """
        try:
            is_related = self.check_if_related_to_conversation(query)
            self._lake.is_related_query(is_related)
            return self._lake.chat(query, output_type=output_type)
        except Exception as exception:
            return (
                "Unfortunately, I was not able to get your answers, "
                "because of the following error:\n"
                f"\n{exception}\n"
            )

    def add_message(self, message, is_user=False):
        """
        Add message to the memory. This is useful when you want to add a message
        to the memory without calling the chat function (for example, when you
        need to add a message from the agent).
        """
        self._lake._memory.add(message, is_user=is_user)

    def check_if_related_to_conversation(self, query: str) -> bool:
        """
        Check if the query is related to the previous conversation
        """
        if self._lake._memory.count() == 0:
            return

        prompt = CheckIfRelevantToConversationPrompt(
            conversation=self._lake._memory.get_conversation(),
            query=query,
        )

        result = self._call_llm_with_prompt(prompt)

        related = "true" in result
        self._logger.log(
            f"""Check if the new message is related to the conversation: {related}"""
        )

        if not related:
            self._lake.clear_memory()

        return related

    def clarification_questions(self, query: str) -> List[str]:
        """
        Generate clarification questions based on the data
        """
        prompt = ClarificationQuestionPrompt(
            dataframes=self._lake.dfs,
            conversation=self._lake._memory.get_conversation(),
            query=query,
        )

        result = self._call_llm_with_prompt(prompt)
        self._logger.log(
            f"""Clarification Questions:  {result}
            """
        )
        result = result.replace("```json", "").replace("```", "")
        questions: list[str] = json.loads(result)
        return questions[:3]

    def start_new_conversation(self):
        """
        Clears the previous conversation
        """
        self._lake.clear_memory()

    def explain(self) -> str:
        """
        Returns the explanation of the code how it reached to the solution
        """
        try:
            prompt = ExplainPrompt(
                conversation=self._lake._memory.get_conversation(),
                code=self._lake.last_code_executed,
            )
            response = self._call_llm_with_prompt(prompt)
            self._logger.log(
                f"""Explanation:  {response}
                """
            )
            return response
        except Exception as exception:
            return (
                "Unfortunately, I was not able to explain, "
                "because of the following error:\n"
                f"\n{exception}\n"
            )

    def rephrase_query(self, query: str):
        try:
            prompt = RephraseQueryPrompt(
                query=query,
                dataframes=self._lake.dfs,
                conversation=self._lake._memory.get_conversation(),
            )

            response = self._call_llm_with_prompt(prompt)
            self._logger.log(
                f"""Rephrased Response:  {response}
                """
            )
            return response
        except Exception as exception:
            return (
                "Unfortunately, I was not able to rephrase query, "
                "because of the following error:\n"
                f"\n{exception}\n"
            )

    @property
    def last_code_generated(self):
        return self._lake.last_code_generated

    @property
    def last_code_executed(self):
        return self._lake.last_code_executed

    @property
    def last_prompt(self):
        return self._lake.last_prompt

    @property
    def last_query_log_id(self):
        return self._lake.last_query_log_id
=======
from .base import Agent

__all__ = ["Agent"]
>>>>>>> 10e644f7
<|MERGE_RESOLUTION|>--- conflicted
+++ resolved
@@ -1,215 +1,3 @@
-<<<<<<< HEAD
-import json
-from typing import List, Optional, Union
-
-from ..helpers.df_info import DataFrameType
-from ..helpers.logger import Logger
-from ..helpers.memory import Memory
-from ..prompts.base import AbstractPrompt
-from ..prompts.check_if_relevant_to_conversation import (
-    CheckIfRelevantToConversationPrompt,
-)
-from ..prompts.clarification_questions_prompt import ClarificationQuestionPrompt
-from ..prompts.explain_prompt import ExplainPrompt
-from ..prompts.rephase_query_prompt import RephraseQueryPrompt
-from ..schemas.df_config import Config
-from ..skills import Skill
-from ..smart_datalake import SmartDatalake
-
-
-class Agent:
-    """
-    Agent class to improve the conversational experience in PandasAI
-    """
-
-    _lake: SmartDatalake = None
-    _logger: Optional[Logger] = None
-
-    def __init__(
-        self,
-        dfs: Union[DataFrameType, List[DataFrameType]],
-        config: Optional[Union[Config, dict]] = None,
-        logger: Optional[Logger] = None,
-        memory_size: int = 10,
-    ):
-        """
-        Args:
-            df (Union[DataFrameType, List[DataFrameType]]): DataFrame can be Pandas,
-            Polars or Database connectors
-            memory_size (int, optional): Conversation history to use during chat.
-            Defaults to 1.
-        """
-
-        if not isinstance(dfs, list):
-            dfs = [dfs]
-
-        self._lake = SmartDatalake(dfs, config, logger, memory=Memory(memory_size))
-
-        # set instance type in SmartDataLake
-        self._lake.set_instance_type(self.__class__.__name__)
-
-        self._logger = self._lake.logger
-
-    def add_skills(self, *skills: Skill):
-        """
-        Add Skills to PandasAI
-        """
-        self._lake.add_skills(*skills)
-
-    def _call_llm_with_prompt(self, prompt: AbstractPrompt):
-        """
-        Call LLM with prompt using error handling to retry based on config
-        Args:
-            prompt (AbstractPrompt): AbstractPrompt to pass to LLM's
-        """
-        retry_count = 0
-        while retry_count < self._lake.config.max_retries:
-            try:
-                result: str = self._lake.llm.call(prompt)
-                if prompt.validate(result):
-                    return result
-                else:
-                    raise Exception("Response validation failed!")
-            except Exception:
-                if (
-                    not self._lake.use_error_correction_framework
-                    or retry_count >= self._lake.config.max_retries - 1
-                ):
-                    raise
-                retry_count += 1
-
-    def chat(self, query: str, output_type: Optional[str] = None):
-        """
-        Simulate a chat interaction with the assistant on Dataframe.
-        """
-        try:
-            is_related = self.check_if_related_to_conversation(query)
-            self._lake.is_related_query(is_related)
-            return self._lake.chat(query, output_type=output_type)
-        except Exception as exception:
-            return (
-                "Unfortunately, I was not able to get your answers, "
-                "because of the following error:\n"
-                f"\n{exception}\n"
-            )
-
-    def add_message(self, message, is_user=False):
-        """
-        Add message to the memory. This is useful when you want to add a message
-        to the memory without calling the chat function (for example, when you
-        need to add a message from the agent).
-        """
-        self._lake._memory.add(message, is_user=is_user)
-
-    def check_if_related_to_conversation(self, query: str) -> bool:
-        """
-        Check if the query is related to the previous conversation
-        """
-        if self._lake._memory.count() == 0:
-            return
-
-        prompt = CheckIfRelevantToConversationPrompt(
-            conversation=self._lake._memory.get_conversation(),
-            query=query,
-        )
-
-        result = self._call_llm_with_prompt(prompt)
-
-        related = "true" in result
-        self._logger.log(
-            f"""Check if the new message is related to the conversation: {related}"""
-        )
-
-        if not related:
-            self._lake.clear_memory()
-
-        return related
-
-    def clarification_questions(self, query: str) -> List[str]:
-        """
-        Generate clarification questions based on the data
-        """
-        prompt = ClarificationQuestionPrompt(
-            dataframes=self._lake.dfs,
-            conversation=self._lake._memory.get_conversation(),
-            query=query,
-        )
-
-        result = self._call_llm_with_prompt(prompt)
-        self._logger.log(
-            f"""Clarification Questions:  {result}
-            """
-        )
-        result = result.replace("```json", "").replace("```", "")
-        questions: list[str] = json.loads(result)
-        return questions[:3]
-
-    def start_new_conversation(self):
-        """
-        Clears the previous conversation
-        """
-        self._lake.clear_memory()
-
-    def explain(self) -> str:
-        """
-        Returns the explanation of the code how it reached to the solution
-        """
-        try:
-            prompt = ExplainPrompt(
-                conversation=self._lake._memory.get_conversation(),
-                code=self._lake.last_code_executed,
-            )
-            response = self._call_llm_with_prompt(prompt)
-            self._logger.log(
-                f"""Explanation:  {response}
-                """
-            )
-            return response
-        except Exception as exception:
-            return (
-                "Unfortunately, I was not able to explain, "
-                "because of the following error:\n"
-                f"\n{exception}\n"
-            )
-
-    def rephrase_query(self, query: str):
-        try:
-            prompt = RephraseQueryPrompt(
-                query=query,
-                dataframes=self._lake.dfs,
-                conversation=self._lake._memory.get_conversation(),
-            )
-
-            response = self._call_llm_with_prompt(prompt)
-            self._logger.log(
-                f"""Rephrased Response:  {response}
-                """
-            )
-            return response
-        except Exception as exception:
-            return (
-                "Unfortunately, I was not able to rephrase query, "
-                "because of the following error:\n"
-                f"\n{exception}\n"
-            )
-
-    @property
-    def last_code_generated(self):
-        return self._lake.last_code_generated
-
-    @property
-    def last_code_executed(self):
-        return self._lake.last_code_executed
-
-    @property
-    def last_prompt(self):
-        return self._lake.last_prompt
-
-    @property
-    def last_query_log_id(self):
-        return self._lake.last_query_log_id
-=======
 from .base import Agent
 
-__all__ = ["Agent"]
->>>>>>> 10e644f7
+__all__ = ["Agent"]